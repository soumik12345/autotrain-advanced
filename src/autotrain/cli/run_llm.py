--- conflicted
+++ resolved
@@ -341,19 +341,17 @@
                 "alias": ["--use-flash-attention-2", "--use-fa2"],
             },
             {
-<<<<<<< HEAD
                 "arg": "--log_to_wandb",
                 "help": "Use Weights & Biases tracking",
                 "required": False,
                 "action": "store_true",
                 "alias": ["--log-to-wandb"],
-=======
+            },
                 "arg": "--disable_gradient_checkpointing",
                 "help": "Disable gradient checkpointing",
                 "required": False,
                 "action": "store_true",
                 "alias": ["--disable-gradient-checkpointing", "--disable-gc"],
->>>>>>> 06a25dad
             },
         ]
         run_llm_parser = parser.add_parser("llm", description="✨ Run AutoTrain LLM")
@@ -395,11 +393,8 @@
             "use_int4",
             "merge_adapter",
             "use_flash_attention_2",
-<<<<<<< HEAD
             "log_to_wandb",
-=======
             "disable_gradient_checkpointing",
->>>>>>> 06a25dad
         ]
         for arg_name in store_true_arg_names:
             if getattr(self.args, arg_name) is None:
@@ -500,12 +495,9 @@
                 merge_adapter=self.args.merge_adapter,
                 username=self.args.username,
                 use_flash_attention_2=self.args.use_flash_attention_2,
-<<<<<<< HEAD
                 log_to_wandb=self.args.log_to_wandb,
-=======
                 rejected_text_column=self.args.rejected_text_column,
                 disable_gradient_checkpointing=self.args.disable_gradient_checkpointing,
->>>>>>> 06a25dad
             )
 
             # space training
